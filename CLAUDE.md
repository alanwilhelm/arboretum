# CLAUDE.md

This file provides guidance to Claude Code (claude.ai/code) when working with code in this repository.

## Project Overview

Arboretum is a Phoenix web application built with Elixir. It uses Phoenix 1.7, LiveView, Ecto with PostgreSQL, and TailwindCSS for styling.

**GitHub Organization**: This project is hosted under the `floranetwork` organization on GitHub.

## Commands

### Setup and Installation

```bash
# Install dependencies and setup the project
mix setup
```

### Development

```bash
# Start the Phoenix server
mix phx.server

# Start the Phoenix server with an interactive Elixir shell (IEx)
iex -S mix phx.server

# Generate Phoenix resources (controllers, views, etc.)
mix phx.gen.[resource|context|schema|etc] ...

# Compile the project
mix compile
```

### Database

```bash
# Create and migrate the database
mix ecto.setup

# Reset the database (drop, create, migrate)
mix ecto.reset

# Create the database
mix ecto.create

# Run migrations
mix ecto.migrate

# Generate a new migration
mix ecto.gen.migration migration_name
```

### Assets

```bash
# Setup assets (install Tailwind and esbuild if missing)
mix assets.setup

# Build assets
mix assets.build

# Build and minify assets for production
mix assets.deploy
```

### Testing

```bash
# Run all tests
mix test

# Run a specific test file
mix test test/path/to/test_file.exs

# Run a specific test (line number)
mix test test/path/to/test_file.exs:42

# Run tests with detailed output
mix test --trace
```

### Code Quality

```bash
# Format code
mix format

# Check formatting without making changes
mix format --check-formatted
```

## Architecture

Arboretum follows the standard Phoenix 1.7 architecture:

- **lib/arboretum/** - Contains the business logic contexts
- **lib/arboretum_web/** - Contains the web interface (controllers, views, templates)
- **lib/arboretum/repo.ex** - Database repository using Ecto with PostgreSQL
- **lib/arboretum/application.ex** - OTP Application that starts the supervision tree

The application uses:
- Phoenix LiveView for interactive UIs
- Ecto for database interactions
- Swoosh for email handling
- Tailwind for CSS styling
- esbuild for JavaScript bundling

The main components are:
1. **Router** (lib/arboretum_web/router.ex) - Defines routes
2. **Controllers** (lib/arboretum_web/controllers/) - Handle HTTP requests
3. **Templates** (lib/arboretum_web/controllers/page_html/) - Define HTML views
4. **Layouts** (lib/arboretum_web/components/layouts/) - Define page layouts

Database schema migrations are stored in priv/repo/migrations/.

<<<<<<< HEAD
=======
## Git Best Practices

When working with git in this repository:

1. **Always stage changes before attempting merges**:
   ```bash
   git add .
   # or git add specific_file
   ```
   
2. **Check status before operations**:
   ```bash
   git status
   ```
   
3. **Be careful with merge operations** - ensure working tree is clean before merging branches

>>>>>>> 54b5edde
## GitHub CLI (gh) for Project Management

These are commands and practices for using GitHub CLI for project management in this repository:

### Repository Management

```bash
# Create a new repository (private by default)
gh repo create arboretum --description "Description here"

# Make repository public
gh repo edit alanwilhelm/arboretum --visibility public

# Clone repository
gh repo clone alanwilhelm/arboretum
```

### Project Board Management

```bash
# Create a project board
gh project create --owner alanwilhelm --title "Arboretum Development"

# List projects
gh project list --owner alanwilhelm

# Link project to repository
gh project link 1 --owner alanwilhelm --repo alanwilhelm/arboretum

# List fields in project
gh project field-list 1 --owner alanwilhelm

# List items in project
gh project item-list 1 --owner alanwilhelm

# Add item to project (like issues)
gh project item-add 1 --owner alanwilhelm --url "https://github.com/alanwilhelm/arboretum/issues/1"
```

### Issue Management

```bash
# Create a new issue
gh issue create --repo alanwilhelm/arboretum --title "Issue Title" --body "Description" --label "enhancement"

# Edit an existing issue
gh issue edit 1 --body "Updated description"

# List issues
gh issue list --repo alanwilhelm/arboretum
```

### GraphQL API for Advanced Operations

```bash
# Update item status in project board
gh api graphql -f query='
  mutation {
    updateProjectV2ItemFieldValue(input: {
      projectId: "PVT_kwHOAAKs-c4A5IAE",
      itemId: "PVTI_lAHOAAKs-c4A5IAEzgac1p0",
      fieldId: "PVTSSF_lAHOAAKs-c4A5IAEzgt-gnQ",
      value: { singleSelectOptionId: "47fc9ee4" }
    }) {
      clientMutationId
    }
  }
'
```

### Limitations and Notes

1. Some operations like adding custom columns, changing view layout, or reordering columns must be done through the web interface
2. Use `gh project view 1 --owner alanwilhelm --web` to open the project in a browser
3. The GraphQL API is powerful but requires knowledge of field IDs and option IDs
4. Card formatting in descriptions works best with simple formatting (avoid markdown headers in card descriptions)<|MERGE_RESOLUTION|>--- conflicted
+++ resolved
@@ -115,8 +115,6 @@
 
 Database schema migrations are stored in priv/repo/migrations/.
 
-<<<<<<< HEAD
-=======
 ## Git Best Practices
 
 When working with git in this repository:
@@ -134,7 +132,6 @@
    
 3. **Be careful with merge operations** - ensure working tree is clean before merging branches
 
->>>>>>> 54b5edde
 ## GitHub CLI (gh) for Project Management
 
 These are commands and practices for using GitHub CLI for project management in this repository:
